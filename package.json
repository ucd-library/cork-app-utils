--- conflicted
+++ resolved
@@ -1,10 +1,6 @@
 {
   "name": "@ucd-lib/cork-app-utils",
-<<<<<<< HEAD
-  "version": "6.0.4",
-=======
-  "version": "6.0.5",
->>>>>>> 65c512a2
+  "version": "6.0.6",
   "description": "Base classes for wiring client app code to event framework",
   "type": "module",
   "main": "index.js",
